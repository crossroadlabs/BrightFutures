--- conflicted
+++ resolved
@@ -198,9 +198,6 @@
         }
     }
 
-<<<<<<< HEAD
-    func map<U>(f: (T, inout NSError?) -> U?) -> Future<U> {
-=======
     func flatMap<U>(f: T -> Future<U>) -> Future<U> {
         return self.flatMap(context: self.defaultCallbackExecutionContext, f)
     }
@@ -218,8 +215,7 @@
         return p.future
     }
 
-    func map<U>(f: T -> U) -> Future<U> {
->>>>>>> 4b20f9ba
+	func map<U>(f: (T, inout NSError?) -> U?) -> Future<U> {
         return self.map(context: self.defaultCallbackExecutionContext, f)
     }
 
