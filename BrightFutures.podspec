Pod::Spec.new do |s|
  s.name = 'BrightFutures'
<<<<<<< HEAD
  s.version = '3.0.0-beta.2'
=======
  s.version = '2.0.1'
>>>>>>> 02cbfef4
  s.license = 'MIT'
  s.summary = 'A simple Futures & Promises library for iOS and OS X written in Swift'
  s.homepage = 'https://github.com/Thomvis/BrightFutures'
  s.social_media_url = 'https://twitter.com/thomvis88'
  s.authors = { 'Thomas Visser' => 'thomas.visser@gmail.com' }
  s.source = { :git => 'https://github.com/Thomvis/BrightFutures.git', :tag => "v#{s.version}" }

  s.ios.deployment_target = '8.0'
  s.osx.deployment_target = '10.10'

  s.source_files = 'BrightFutures/*.swift'

  s.dependency 'Result', '0.6-beta.1'

  s.requires_arc = true
end<|MERGE_RESOLUTION|>--- conflicted
+++ resolved
@@ -1,10 +1,6 @@
 Pod::Spec.new do |s|
   s.name = 'BrightFutures'
-<<<<<<< HEAD
   s.version = '3.0.0-beta.2'
-=======
-  s.version = '2.0.1'
->>>>>>> 02cbfef4
   s.license = 'MIT'
   s.summary = 'A simple Futures & Promises library for iOS and OS X written in Swift'
   s.homepage = 'https://github.com/Thomvis/BrightFutures'
