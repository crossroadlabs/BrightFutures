<<<<<<< HEAD
BrightFutures 2.0 has a new dependency: Result. If you're using CocoaPods, `pod update` should automatically integrate it into your project. If you're using Carthage, after running `carthage update`, you need to add `Result.framework` to your target like you have also done for `BrightFutures.framework`. 
=======
Please read the [changelog](../CHANGELOG.md) for 2.0 first.

BrightFutures 2.0 has two new dependencies: Result and Box. If you're using CocoaPods, `pod update` should automatically integrate it into your project. If you're using Carthage, after running `carthage update`, you need to add `Result.framework` and `Box.framework` to your target like you have also done for `BrightFutures.framework`. 
>>>>>>> 3f05b48e

In files where you're using `Result`, you'll also need to add an import statement for the respecive frameworks. If you fail to do this, you will see errors like "Use of undeclared type 'Result'".

If you see error messages around `import Result`, the new dependencies have not yet been integrated correctly.

`Future` and `Result` in BrightFutures 1.0 have only one generic parameter: the value type. In BrightFutures 2.0, both types have gained a second generic parameter: the error type. This removes the dependency on `NSError`. If you want to continue to use `NSError`, this means that you'll have to go through your code and update the occurrences of `Future` and `Result`

Examples:

```swift
// BrightFutures 1.0:
`func loadNextBatch() -> Future<Void>`

// BrightFutures 2.0:
`func loadNextBatch() -> Future<Void, NSError>`
```

For people that have been using an enum to represent all possible errors, you can now use that error type directly in `Future` and `Result` types without translating it to a `NSError` first.

If you have been using `Future<Void>` in cases where you know the future will never succeed, you can now also use the `NoValue` type. `NoValue` is an enum with no cases, meaning it cannot be initiated. This offers a strong guarantee that a `Future<NoValue,Error>` will never be able to succeed. The `InvalidationToken` uses this.

If you have futures that you know can never fail, consider using the `NoError` as the error type. Like `NoValue`, `NoError` cannot be instantiated.

The easiest way to create `Result` instances is through its two constructors.

```swift
Result(success: 1314) // a Result.Success
Result(error: .DeserializationFailed(object: json) // a Result.Failure
```
In addition to this migration guide, you can take a look at the changes that were made to the tests during the development of 2.0. These can be found in the [2.0 PR diff](https://github.com/Thomvis/BrightFutures/pull/51/files#diff-a6ad99ed0ef578b716f34ca4e2d578f7L43).<|MERGE_RESOLUTION|>--- conflicted
+++ resolved
@@ -1,10 +1,6 @@
-<<<<<<< HEAD
-BrightFutures 2.0 has a new dependency: Result. If you're using CocoaPods, `pod update` should automatically integrate it into your project. If you're using Carthage, after running `carthage update`, you need to add `Result.framework` to your target like you have also done for `BrightFutures.framework`. 
-=======
 Please read the [changelog](../CHANGELOG.md) for 2.0 first.
 
-BrightFutures 2.0 has two new dependencies: Result and Box. If you're using CocoaPods, `pod update` should automatically integrate it into your project. If you're using Carthage, after running `carthage update`, you need to add `Result.framework` and `Box.framework` to your target like you have also done for `BrightFutures.framework`. 
->>>>>>> 3f05b48e
+BrightFutures 2.0 has a new dependency: Result. If you're using CocoaPods, `pod update` should automatically integrate it into your project. If you're using Carthage, after running `carthage update`, you need to add `Result.framework` to your target like you have also done for `BrightFutures.framework`. 
 
 In files where you're using `Result`, you'll also need to add an import statement for the respecive frameworks. If you fail to do this, you will see errors like "Use of undeclared type 'Result'".
 
