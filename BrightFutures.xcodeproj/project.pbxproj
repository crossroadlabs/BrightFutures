--- conflicted
+++ resolved
@@ -11,7 +11,9 @@
 		659E80B61C78958800DE85B1 /* Result.framework in CopyFiles */ = {isa = PBXBuildFile; fileRef = E9CBFD091B8264D800702394 /* Result.framework */; settings = {ATTRIBUTES = (CodeSignOnCopy, RemoveHeadersOnCopy, ); }; };
 		659E80B81C78961E00DE85B1 /* Result.framework in Frameworks */ = {isa = PBXBuildFile; fileRef = E98647CD1BF328B400B6BEEE /* Result.framework */; };
 		659E80BA1C78969A00DE85B1 /* Result.framework in Copy Frameworks */ = {isa = PBXBuildFile; fileRef = E98647CD1BF328B400B6BEEE /* Result.framework */; settings = {ATTRIBUTES = (CodeSignOnCopy, RemoveHeadersOnCopy, ); }; };
-<<<<<<< HEAD
+		659E80B01C78365C00DE85B1 /* ExecutionContext.framework in Frameworks */ = {isa = PBXBuildFile; fileRef = 659E80AF1C78365C00DE85B1 /* ExecutionContext.framework */; };
+		659E80B11C78367A00DE85B1 /* ExecutionContext.framework in Frameworks */ = {isa = PBXBuildFile; fileRef = 659E80AF1C78365C00DE85B1 /* ExecutionContext.framework */; };
+		659E80B21C78368000DE85B1 /* ExecutionContext.framework in CopyFiles */ = {isa = PBXBuildFile; fileRef = 659E80AF1C78365C00DE85B1 /* ExecutionContext.framework */; settings = {ATTRIBUTES = (CodeSignOnCopy, RemoveHeadersOnCopy, ); }; };
 		651586981C29B8830041C5A4 /* AsyncType+ResultType+AnyError.swift in Sources */ = {isa = PBXBuildFile; fileRef = 651586971C29B8830041C5A4 /* AsyncType+ResultType+AnyError.swift */; };
 		651586991C29B8830041C5A4 /* AsyncType+ResultType+AnyError.swift in Sources */ = {isa = PBXBuildFile; fileRef = 651586971C29B8830041C5A4 /* AsyncType+ResultType+AnyError.swift */; };
 		6515869A1C29B8830041C5A4 /* AsyncType+ResultType+AnyError.swift in Sources */ = {isa = PBXBuildFile; fileRef = 651586971C29B8830041C5A4 /* AsyncType+ResultType+AnyError.swift */; };
@@ -19,11 +21,6 @@
 		65DF1DC91C29D7730030785A /* BrightFuturesAnyErrorTests.swift in Sources */ = {isa = PBXBuildFile; fileRef = 65DF1DC81C29D7730030785A /* BrightFuturesAnyErrorTests.swift */; };
 		65DF1DCA1C29D7730030785A /* BrightFuturesAnyErrorTests.swift in Sources */ = {isa = PBXBuildFile; fileRef = 65DF1DC81C29D7730030785A /* BrightFuturesAnyErrorTests.swift */; };
 		65DF1DCB1C29D7730030785A /* BrightFuturesAnyErrorTests.swift in Sources */ = {isa = PBXBuildFile; fileRef = 65DF1DC81C29D7730030785A /* BrightFuturesAnyErrorTests.swift */; };
-=======
-		659E80B01C78365C00DE85B1 /* ExecutionContext.framework in Frameworks */ = {isa = PBXBuildFile; fileRef = 659E80AF1C78365C00DE85B1 /* ExecutionContext.framework */; };
-		659E80B11C78367A00DE85B1 /* ExecutionContext.framework in Frameworks */ = {isa = PBXBuildFile; fileRef = 659E80AF1C78365C00DE85B1 /* ExecutionContext.framework */; };
-		659E80B21C78368000DE85B1 /* ExecutionContext.framework in CopyFiles */ = {isa = PBXBuildFile; fileRef = 659E80AF1C78365C00DE85B1 /* ExecutionContext.framework */; settings = {ATTRIBUTES = (CodeSignOnCopy, RemoveHeadersOnCopy, ); }; };
->>>>>>> c4748b57
 		E9039ADD1A45DF8D000DD6F1 /* ResultTests.swift in Sources */ = {isa = PBXBuildFile; fileRef = E9039ADC1A45DF8D000DD6F1 /* ResultTests.swift */; };
 		E907D1DE1A6AE4A000AB8075 /* Semaphore.swift in Sources */ = {isa = PBXBuildFile; fileRef = E907D1DD1A6AE4A000AB8075 /* Semaphore.swift */; };
 		E9319EA41A397D2C00A0604A /* QueueTests.swift in Sources */ = {isa = PBXBuildFile; fileRef = E9319EA31A397D2C00A0604A /* QueueTests.swift */; };
@@ -180,12 +177,9 @@
 /* End PBXCopyFilesBuildPhase section */
 
 /* Begin PBXFileReference section */
-<<<<<<< HEAD
+		659E80AF1C78365C00DE85B1 /* ExecutionContext.framework */ = {isa = PBXFileReference; lastKnownFileType = wrapper.framework; name = ExecutionContext.framework; path = Carthage/Build/Mac/ExecutionContext.framework; sourceTree = "<group>"; };
 		651586971C29B8830041C5A4 /* AsyncType+ResultType+AnyError.swift */ = {isa = PBXFileReference; fileEncoding = 4; lastKnownFileType = sourcecode.swift; path = "AsyncType+ResultType+AnyError.swift"; sourceTree = "<group>"; };
 		65DF1DC81C29D7730030785A /* BrightFuturesAnyErrorTests.swift */ = {isa = PBXFileReference; fileEncoding = 4; lastKnownFileType = sourcecode.swift; path = BrightFuturesAnyErrorTests.swift; sourceTree = "<group>"; };
-=======
-		659E80AF1C78365C00DE85B1 /* ExecutionContext.framework */ = {isa = PBXFileReference; lastKnownFileType = wrapper.framework; name = ExecutionContext.framework; path = Carthage/Build/Mac/ExecutionContext.framework; sourceTree = "<group>"; };
->>>>>>> c4748b57
 		E9039ADC1A45DF8D000DD6F1 /* ResultTests.swift */ = {isa = PBXFileReference; fileEncoding = 4; lastKnownFileType = sourcecode.swift; path = ResultTests.swift; sourceTree = "<group>"; };
 		E907D1DD1A6AE4A000AB8075 /* Semaphore.swift */ = {isa = PBXFileReference; fileEncoding = 4; lastKnownFileType = sourcecode.swift; path = Semaphore.swift; sourceTree = "<group>"; };
 		E9319EA31A397D2C00A0604A /* QueueTests.swift */ = {isa = PBXFileReference; fileEncoding = 4; lastKnownFileType = sourcecode.swift; path = QueueTests.swift; sourceTree = "<group>"; };
@@ -788,11 +782,7 @@
 				E9D923AC1A6CE29A00CADD9F /* InvalidationToken.swift in Sources */,
 				E907D1DE1A6AE4A000AB8075 /* Semaphore.swift in Sources */,
 				E992A95F1B501AC800A9FC4F /* AsyncType+ResultType.swift in Sources */,
-<<<<<<< HEAD
-				E9DF0838194470190083F7F2 /* Queue.swift in Sources */,
 				651586981C29B8830041C5A4 /* AsyncType+ResultType+AnyError.swift in Sources */,
-=======
->>>>>>> c4748b57
 			);
 			runOnlyForDeploymentPostprocessing = 0;
 		};
